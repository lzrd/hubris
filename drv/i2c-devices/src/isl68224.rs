// This Source Code Form is subject to the terms of the Mozilla Public
// License, v. 2.0. If a copy of the MPL was not distributed with this
// file, You can obtain one at https://mozilla.org/MPL/2.0/.

use core::cell::Cell;

use crate::{
    pmbus_validate, BadValidation, CurrentSensor, TempSensor, Validate,
    VoltageSensor,
};
use drv_i2c_api::*;
use pmbus::commands::isl68224::*;
use pmbus::commands::CommandCode;
use pmbus::*;
use userlib::units::*;

const PHASE_RAIL: u8 = 0x80;

pub struct Isl68224 {
    device: I2cDevice,
    rail: u8,
    mode: Cell<Option<pmbus::VOutModeCommandData>>,
}

impl core::fmt::Display for Isl68224 {
    fn fmt(&self, f: &mut core::fmt::Formatter<'_>) -> core::fmt::Result {
        write!(f, "isl68224: {}", &self.device)
    }
}

#[derive(Debug)]
pub enum Error {
    BadRead { cmd: u8, code: ResponseCode },
    BadWrite { cmd: u8, code: ResponseCode },
    BadData { cmd: u8 },
    BadValidation { cmd: u8, code: ResponseCode },
    InvalidData { err: pmbus::Error },
}

impl From<BadValidation> for Error {
    fn from(value: BadValidation) -> Self {
        Self::BadValidation {
            cmd: value.cmd,
            code: value.code,
        }
    }
}

impl From<Error> for ResponseCode {
    fn from(err: Error) -> Self {
        match err {
            Error::BadRead { code, .. } => code,
            Error::BadWrite { code, .. } => code,
            Error::BadValidation { code, .. } => code,
            _ => panic!(),
        }
    }
}

impl From<pmbus::Error> for Error {
    fn from(err: pmbus::Error) -> Self {
        Error::InvalidData { err }
    }
}

impl Isl68224 {
    pub fn new(device: &I2cDevice, rail: u8) -> Self {
        Isl68224 {
            device: *device,
            rail,
            mode: Cell::new(None),
        }
    }

    pub fn read_mode(&self) -> Result<pmbus::VOutModeCommandData, Error> {
        Ok(match self.mode.get() {
            None => {
                let mode = pmbus_read!(self.device, commands::VOUT_MODE)?;
                self.mode.set(Some(mode));
                mode
            }
            Some(mode) => mode,
        })
    }

    pub fn turn_off(&self) -> Result<(), Error> {
        let mut op = pmbus_rail_read!(self.device, self.rail, OPERATION)?;
        op.set_on_off_state(OPERATION::OnOffState::Off);
        pmbus_rail_write!(self.device, self.rail, OPERATION, op)
    }

    pub fn turn_on(&self) -> Result<(), Error> {
        let mut op = pmbus_rail_read!(self.device, self.rail, OPERATION)?;
        op.set_on_off_state(OPERATION::OnOffState::On);
        pmbus_rail_write!(self.device, self.rail, OPERATION, op)
    }

<<<<<<< HEAD
    pub fn read_phase_current(&self, phase: Phase) -> Result<Amperes, Error> {
        let iout = pmbus_rail_phase_read!(
            self.device,
            PHASE_RAIL,
            phase.0,
            PHASE_CURRENT
        )?;
        Ok(Amperes(iout.get()?.0))
=======
    pub fn i2c_device(&self) -> &I2cDevice {
        &self.device
>>>>>>> f752656e
    }
}

impl Validate<Error> for Isl68224 {
    fn validate(device: &I2cDevice) -> Result<bool, Error> {
        let expected = &[0x00, 0x52, 0xd2, 0x49];
        pmbus_validate(device, CommandCode::IC_DEVICE_ID, expected)
            .map_err(Into::into)
    }
}

impl VoltageSensor<Error> for Isl68224 {
    fn read_vout(&self) -> Result<Volts, Error> {
        let vout = pmbus_rail_read!(self.device, self.rail, READ_VOUT)?;
        Ok(Volts(vout.get(self.read_mode()?)?.0))
    }
}

impl TempSensor<Error> for Isl68224 {
    fn read_temperature(&self) -> Result<Celsius, Error> {
        let t = pmbus_rail_read!(self.device, self.rail, READ_TEMPERATURE_1)?;
        Ok(Celsius(t.get()?.0))
    }
}

impl CurrentSensor<Error> for Isl68224 {
    fn read_iout(&self) -> Result<Amperes, Error> {
        let iout = pmbus_rail_read!(self.device, self.rail, READ_IOUT)?;
        Ok(Amperes(iout.get()?.0))
    }
}<|MERGE_RESOLUTION|>--- conflicted
+++ resolved
@@ -95,7 +95,6 @@
         pmbus_rail_write!(self.device, self.rail, OPERATION, op)
     }
 
-<<<<<<< HEAD
     pub fn read_phase_current(&self, phase: Phase) -> Result<Amperes, Error> {
         let iout = pmbus_rail_phase_read!(
             self.device,
@@ -104,10 +103,10 @@
             PHASE_CURRENT
         )?;
         Ok(Amperes(iout.get()?.0))
-=======
+    }
+
     pub fn i2c_device(&self) -> &I2cDevice {
         &self.device
->>>>>>> f752656e
     }
 }
 
