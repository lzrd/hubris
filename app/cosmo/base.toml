target = "thumbv7em-none-eabihf"
chip = "../../chips/stm32h7"
memory = "memory-large.toml"
stacksize = 896
fwid = true

[kernel]
name = "cosmo"
requires = {flash = 32768, ram = 8192}
features = ["dump"]

[mmio]
peripheral-region = "fmc_nor_psram_bank_1"
register-map = "../../drv/spartan7-loader/cosmo-seq/cosmo_seq_top.json"

[caboose]
tasks = ["control_plane_agent"]
region = "flash"
size = 256
default = true

[tasks.jefe]
name = "task-jefe"
priority = 0
max-sizes = {flash = 16384, ram = 2048}
start = true
features = ["dump"]
stacksize = 1536
notifications = ["fault", "timer"]
extern-regions = ["sram1", "sram2", "sram3", "sram4"]

[tasks.jefe.config.on-state-change]
net = "jefe-state-change"
host_sp_comms = "jefe-state-change"
spd = "jefe-state-change"

[tasks.jefe.config.allowed-callers]
set_state = ["cosmo_seq"]
set_reset_reason = ["sys"]
request_reset = ["hiffy", "control_plane_agent"]

[tasks.net]
name = "task-net"
stacksize = 8000
priority = 5
features = ["mgmt", "h753", "cosmo", "vlan", "vpd-mac"]
max-sizes = {flash = 131072, ram = 65536, sram1_mac = 16384}
sections = {eth_bulk = "sram1_mac"}
uses = ["eth", "tim16"]
start = true
interrupts = {"eth.irq" = "eth-irq", "tim16.irq" = "mdio-timer-irq"}
task-slots = ["sys", "packrat", { spi_driver = "spi2_driver" }, "jefe"]
notifications = ["eth-irq", "mdio-timer-irq", "wake-timer", "jefe-state-change"]

[tasks.sys]
name = "drv-stm32xx-sys"
features = ["h753", "exti", "no-panic"]
priority = 1
uses = ["rcc", "gpios", "system_flash", "syscfg", "exti"]
start = true
task-slots = ["jefe"]
notifications = ["exti-wildcard-irq"]

[tasks.sys.interrupts]
"exti.exti0" = "exti-wildcard-irq"
"exti.exti1" = "exti-wildcard-irq"
"exti.exti2" = "exti-wildcard-irq"
"exti.exti3" = "exti-wildcard-irq"
"exti.exti4" = "exti-wildcard-irq"
"exti.exti9_5" = "exti-wildcard-irq"
"exti.exti15_10" = "exti-wildcard-irq"

[tasks.sys.config.gpio-irqs.rot_irq]
port = "F"
pin = 2
owner = {name = "sprot", notification = "rot_irq"}

[tasks.spi2_driver]
name = "drv-stm32h7-spi-server"
priority = 3
max-sizes = {flash = 16384, ram = 4096}
features = ["spi2", "h753"]
uses = ["spi2"]
start = true
interrupts = {"spi2.irq" = "spi-irq"}
stacksize = 872
task-slots = ["sys"]
notifications = ["spi-irq"]

# XXX this is only used by cosmo_seq; could we merge it?
[tasks.spi3_driver]
name = "drv-stm32h7-spi-server"
priority = 3
max-sizes = {flash = 16384, ram = 4096}
features = ["spi3", "h753"]
uses = ["spi3"]
start = true
interrupts = {"spi3.irq" = "spi-irq"}
stacksize = 872
task-slots = ["sys"]
notifications = ["spi-irq"]

[tasks.i2c_driver]
name = "drv-stm32xx-i2c-server"
stacksize = 1048
features = ["h753"]
priority = 3
uses = ["i2c1", "i2c2", "i2c3", "i2c4"]
start = true
task-slots = ["sys"]
notifications = ["i2c1-irq", "i2c2-irq", "i2c3-irq", "i2c4-irq"]

[tasks.i2c_driver.interrupts]
"i2c1.event" = "i2c1-irq"
"i2c1.error" = "i2c1-irq"
"i2c2.event" = "i2c2-irq"
"i2c2.error" = "i2c2-irq"
"i2c3.event" = "i2c3-irq"
"i2c3.error" = "i2c3-irq"
"i2c4.event" = "i2c4-irq"
"i2c4.error" = "i2c4-irq"

[tasks.packrat]
name = "task-packrat"
priority = 1
stacksize = 1040
start = true
# task-slots is explicitly empty: packrat should not send IPCs!
task-slots = []
features = ["cosmo", "ereport"]

[tasks.rng_driver]
features = ["h753", "ereport"]
name = "drv-stm32h7-rng"
priority = 6
uses = ["rng"]
start = true
stacksize = 512
task-slots = ["sys", "packrat"]

[tasks.thermal]
name = "task-thermal"
features = ["cosmo"]
priority = 8
max-sizes = {flash = 32768, ram = 8192 }
stacksize = 6000
start = true
task-slots = ["i2c_driver", "sensor", "cosmo_seq", "jefe"]
notifications = ["timer"]

[tasks.power]
name = "task-power"
features = ["cosmo"]
priority = 8
max-sizes = {flash = 65536, ram = 16384 }
stacksize = 3800
start = true
task-slots = ["i2c_driver", "sensor", "cosmo_seq"]
notifications = ["timer"]

[tasks.hiffy]
name = "task-hiffy"
features = ["h753", "stm32h7", "i2c", "gpio", "spi", "qspi", "hash", "sprot", "turbo"]
priority = 7
max-sizes = {flash = 32768, ram = 32768 }
stacksize = 1200
start = true
task-slots = ["sys", "hf", "i2c_driver", "hash_driver", "update_server", "sprot"]

[tasks.cosmo_seq]
name = "drv-cosmo-seq-server"
features = ["h753"]
priority = 7
max-sizes = {flash = 131072, ram = 16384 }
stacksize = 2600
start = true
task-slots = ["sys", "i2c_driver", {spi_front = "spi3_driver"}, "jefe", "packrat", "auxflash", "spartan7_loader", "hf"]
uses = ["mmio_sequencer", "mmio_info"]
notifications = ["timer", "vcore"]

[tasks.ignition_flash]
name = "drv-ignition-flash"
priority = 7
stacksize = 1200
start = true
task-slots = ["sys", {spi_front = "spi3_driver"}, "spartan7_loader"]
uses = ["mmio_sequencer"] # TODO make the mux a separate peripheral

[tasks.spartan7_loader]
name = "drv-spartan7-loader"
features = ["h753"]
priority = 4
max-sizes = {flash = 131072, ram = 16384 }
stacksize = 2600
start = true
task-slots = ["sys", {spi = "spi2_driver"}, "auxflash"]

[tasks.spartan7_loader.config]
program_l = "sys_api::Port::B.pin(1)"
init_l = "sys_api::Port::B.pin(6)"
config_done = "sys_api::Port::B.pin(4)"
user_reset_l = "sys_api::Port::A.pin(6)"

[tasks.cosmo_seq.config]
fpga_image = "cosmo-a.bin"
register_defs = "cosmo-regs-a.json"

[tasks.hash_driver]
name = "drv-stm32h7-hash-server"
features = ["h753"]
priority = 2
max-sizes = {flash = 16384, ram=4096 }
stacksize = 2048
start = true
uses = ["hash"]
interrupts = {"hash.irq" = "hash-irq"}
task-slots = ["sys"]
notifications = ["hash-irq"]

[tasks.hf]
name = "drv-cosmo-hf"
priority = 6
start = true
uses = ["mmio_spi_nor"]
task-slots = ["hash_driver", "spartan7_loader"]
stacksize = 4000
notifications = ["timer"]

[tasks.update_server]
name = "stm32h7-update-server"
priority = 3
max-sizes = {flash = 16384, ram = 4096}
stacksize = 2048
start = true
uses = ["flash_controller"]
extern-regions = ["bank2"]
interrupts = {"flash_controller.irq" = "flash-irq"}
notifications = ["flash-irq"]

[tasks.sensor]
name = "task-sensor"
priority = 4
max-sizes = {flash = 16384, ram = 16384 }
stacksize = 1024
start = true

[tasks.host_sp_comms]
name = "task-host-sp-comms"
features = ["stm32h753", "usart6", "baud_rate_3M", "hardware_flow_control", "vlan", "cosmo"]
uses = ["usart6", "dbgmcu"]
interrupts = {"usart6.irq" = "usart-irq"}
priority = 9
max-sizes = {flash = 65536, ram = 65536}
stacksize = 5080
start = true
task-slots = ["sys", { cpu_seq = "cosmo_seq" }, "hf", "control_plane_agent", "net", "packrat", "i2c_driver", { spi_driver = "spi2_driver" }, "sprot", "auxflash"]
notifications = ["jefe-state-change", "usart-irq", "multitimer", "control-plane-agent"]

[tasks.udpecho]
name = "task-udpecho"
priority = 6
max-sizes = {flash = 16384, ram = 8192}
stacksize = 4096
start = true
task-slots = ["net"]
features = ["vlan"]
notifications = ["socket"]

[tasks.udpbroadcast]
name = "task-udpbroadcast"
priority = 6
max-sizes = {flash = 16384, ram = 8192}
stacksize = 2048
start = true
task-slots = ["net", "packrat"]
features = ["vlan"]
notifications = ["socket"]

[tasks.control_plane_agent]
name = "task-control-plane-agent"
priority = 8
stacksize = 6256
start = true
uses = ["usart1"]
task-slots = [
    "auxflash",
    "jefe",
    "dump_agent",
    "net",
    "update_server",
    "sys",
    "hf",
    { cpu_seq = "cosmo_seq" },
    "validate",
    "sensor",
    "sprot",
    "i2c_driver",
    "packrat",
    "user_leds",
    "vpd",
]
features = [
    "cosmo",
    "usart1",
    "vlan",
    "baud_rate_3M",
    "vpd",
    "auxflash",
]
notifications = ["usart-irq", "socket", "timer"]
interrupts = {"usart1.irq" = "usart-irq"}

[tasks.sprot]
name = "drv-stm32h7-sprot-server"
priority = 4
max-sizes = {flash = 65536, ram = 32768}
stacksize = 16384
start = true
task-slots = ["sys"]
features = ["sink_test", "use-spi-core", "h753", "spi5"]
uses = ["spi5"]
notifications = ["spi-irq", "rot-irq", "timer"]
interrupts = {"spi5.irq" = "spi-irq"}

[tasks.validate]
name = "task-validate"
priority = 5
max-sizes = {flash = 16384, ram = 4096 }
stacksize = 1000
start = true
task-slots = ["i2c_driver"]

[tasks.vpd]
name = "task-vpd"
priority = 4
max-sizes = {flash = 8192, ram = 1024}
start = true
task-slots = ["sys", "i2c_driver"]
stacksize = 800

[tasks.user_leds]
name = "drv-user-leds"
features = ["stm32h7"]
priority = 2
max-sizes = {flash = 2048, ram = 1024}
start = true
task-slots = ["sys"]
notifications = ["timer"]

[tasks.dump_agent]
name = "task-dump-agent"
priority = 6
max-sizes = {flash = 32768, ram = 16384 }
start = true
task-slots = ["sprot", "jefe", "net"]
stacksize = 2400
extern-regions = ["sram1", "sram2", "sram3", "sram4"]
notifications = ["socket"]
features = ["net", "vlan"]

<<<<<<< HEAD
[tasks.snitch]
name = "task-snitch"
# The snitch should have a priority immediately below that of the net task,
# to minimize the number of components that can starve it from resources.
priority = 6
stacksize = 1200
start = true
task-slots = ["net", "packrat"]
features = ["vlan"]
notifications = ["socket"]

[tasks.sbrmi]
name = "drv-sbrmi"
priority = 4
max-sizes = {flash = 8192, ram = 2048 }
start = true
task-slots = ["i2c_driver"]
stacksize = 800

=======
>>>>>>> 55baabcf
[tasks.spd]
name = "task-cosmo-spd"
priority = 7
max-sizes = {flash = 8192, ram = 4096 }
start = true
notifications = ["jefe-state-change", "timer"]
task-slots = ["jefe", "spartan7_loader", "packrat", "sensor"]
uses = ["mmio_dimms"]

[tasks.auxflash]
name = "drv-auxflash-server"
priority = 3
max-sizes = {flash = 32768, ram = 4096}
features = ["h753"]
uses = ["quadspi"]
start = true
notifications = ["qspi-irq"]
interrupts = {"quadspi.irq" = "qspi-irq"}
stacksize = 3504
task-slots = ["sys"]

[tasks.idle]
name = "task-idle"
priority = 15
max-sizes = {flash = 128, ram = 256}
stacksize = 256
start = true

[config]

#
# I2C1: Front FPGA I2C mux
#
[[config.i2c.controllers]]
controller = 1

#
# SMBUS_SP_TO_FPGA2_SMCLK
# SMBUS_SP_TO_FPGA2_SMDAT
#
[config.i2c.controllers.ports.B]
name = "front"
description = "Front FPGA mux"
scl.pin = 8
sda.pin = 9
af = 4

# The front FPGA has five virtual muxes, which pretend to be PCA9545s.
# We only use the lower 3 channels on each mux (which is normally 4-channel)
[[config.i2c.controllers.ports.B.muxes]]
driver = "pca9545"
address = 0x70

[[config.i2c.controllers.ports.B.muxes]]
driver = "pca9545"
address = 0x71

[[config.i2c.controllers.ports.B.muxes]]
driver = "pca9545"
address = 0x72

[[config.i2c.controllers.ports.B.muxes]]
driver = "pca9545"
address = 0x73

[[config.i2c.controllers.ports.B.muxes]]
driver = "pca9545"
address = 0x74

#
# I2C2: Main FPGA I2C mux
#
[[config.i2c.controllers]]
controller = 2

#
# I2C_SP_TO_FPGA1_SCL
# I2C_SP_TO_FPGA1_SDA
#
[config.i2c.controllers.ports.F]
name = "main"
description = "Main FPGA mux"
scl.pin = 1
sda.pin = 0
af = 4

# The main FPGA has two virtual muxes, which pretend to be PCA9545s.
[[config.i2c.controllers.ports.F.muxes]]
driver = "pca9545"
address = 0x70

[[config.i2c.controllers.ports.F.muxes]]
driver = "pca9545"
address = 0x71

[[config.i2c.controllers.ports.F.muxes]]
driver = "pca9545"
address = 0x72

#
# I2C3: Mid bus
#
[[config.i2c.controllers]]
controller = 3

#
# SMBUS_SP_TO_MID_SMCLK_A2
# SMBUS_SP_TO_MID_SMDAT_A2
#
[config.i2c.controllers.ports.H]
name = "mid"
description = "Mid bus"
scl.pin = 7
sda.pin = 8
af = 4

#
# I2C4: Rear bus
#
[[config.i2c.controllers]]
controller = 4

#
# SMBUS_SP_TO_REAR_SMCLK_A2
# SMBUS_SP_TO_REAR_SMDAT_A2
#
[config.i2c.controllers.ports.F]
name = "rear"
description = "Rear bus"
scl.pin = 14
sda.pin = 15
af = 4

################################################################################

# The `front` bus is managed by FPGA2, which impersonates a set of muxes
# The connection between SP and FPGA is SMBUS_SP_TO_FPGA2
[[config.i2c.devices]]
bus = "front"
address = 0x70
device = "pca9545"
description = "Front FPGA virtual mux 1"
refdes = "U31_1"

[[config.i2c.devices]]
bus = "front"
address = 0x71
device = "pca9545"
description = "Front FPGA virtual mux 2"
refdes = "U31_2"

[[config.i2c.devices]]
bus = "front"
address = 0x72
device = "pca9545"
description = "Front FPGA virtual mux 3"
refdes = "U31_3"

[[config.i2c.devices]]
bus = "front"
address = 0x73
device = "pca9545"
description = "Front FPGA virtual mux 4"
refdes = "U31_4"

[[config.i2c.devices]]
bus = "front"
address = 0x74
device = "pca9545"
description = "Front FPGA virtual mux 5"
refdes = "U31_5"

# Welcome to the sharkfin zone
# SMBUS_FPGA2_TO_CEMA
[[config.i2c.devices]]
bus = "front"
mux = 1
segment = 1
address = 0b1010_000
device = "at24csw080"
description = "U.2 Sharkfin A VPD"
name = "sharkfin_a_vpd"
refdes = "J200"
removable = true

[[config.i2c.devices]]
bus = "front"
mux = 1
segment = 1
address = 0b0111_000
device = "max5970"
description = "U.2 Sharkfin A hot swap controller"
power = { rails = [ "V12_U2A_A0", "V3P3_U2A_A0" ], pmbus = false }
sensors = { voltage = 2, current = 2 }
name = "sharkfin_a_hsc"
refdes = "J200"
removable = true

[[config.i2c.devices]]
bus = "front"
mux = 1
segment = 1
address = 0b110_1010
device = "nvme_bmc"
description = "U.2 A NVMe Basic Management Command"
sensors = { temperature = 1 }
name = "U2_N0"
refdes = "J200"
removable = true

# SMBUS_FPGA2_TO_CEMB
[[config.i2c.devices]]
bus = "front"
mux = 1
segment = 2
address = 0b1010_000
device = "at24csw080"
description = "U.2 Sharkfin B VPD"
name = "sharkfin_b_vpd"
refdes = "J201"
removable = true

[[config.i2c.devices]]
bus = "front"
mux = 1
segment = 2
address = 0b0111_000
device = "max5970"
description = "U.2 Sharkfin B hot swap controller"
power = { rails = [ "V12_U2B_A0", "V3P3_U2B_A0" ], pmbus = false }
sensors = { voltage = 2, current = 2 }
name = "sharkfin_b_hsc"
refdes = "J201"
removable = true

[[config.i2c.devices]]
bus = "front"
mux = 1
segment = 2
address = 0b110_1010
device = "nvme_bmc"
description = "U.2 B NVMe Basic Management Control"
sensors = { temperature = 1 }
name = "U2_N1"
refdes = "J201"
removable = true

# SMBUS_FPGA2_TO_CEMC
[[config.i2c.devices]]
bus = "front"
mux = 1
segment = 3
address = 0b1010_000
device = "at24csw080"
description = "U.2 Sharkfin C VPD"
name = "sharkfin_c_vpd"
refdes = "J202"
removable = true

[[config.i2c.devices]]
bus = "front"
mux = 1
segment = 3
address = 0b0111_000
device = "max5970"
description = "U.2 Sharkfin C hot swap controller"
power = { rails = [ "V12_U2C_A0", "V3P3_U2C_A0" ], pmbus = false }
sensors = { voltage = 2, current = 2 }
name = "sharkfin_c_hsc"
refdes = "J202"
removable = true

[[config.i2c.devices]]
bus = "front"
mux = 1
segment = 3
address = 0b110_1010
device = "nvme_bmc"
description = "U.2 C NVMe Basic Management Control"
sensors = { temperature = 1 }
name = "U2_N2"
refdes = "J202"
removable = true

# SMBUS_FPGA2_TO_CEMD
[[config.i2c.devices]]
bus = "front"
mux = 2
segment = 1
address = 0b1010_000
device = "at24csw080"
description = "U.2 Sharkfin D VPD"
name = "sharkfin_d_vpd"
refdes = "J203"
removable = true

[[config.i2c.devices]]
bus = "front"
mux = 2
segment = 1
address = 0b0111_000
device = "max5970"
description = "U.2 Sharkfin D hot swap controller"
power = { rails = [ "V12_U2D_A0", "V3P3_U2D_A0" ], pmbus = false }
sensors = { voltage = 2, current = 2 }
name = "sharkfin_d_hsc"
refdes = "J203"
removable = true

[[config.i2c.devices]]
bus = "front"
mux = 2
segment = 1
address = 0b110_1010
device = "nvme_bmc"
description = "U.2 D NVMe Basic Management Control"
sensors = { temperature = 1 }
name = "U2_N3"
refdes = "J203"
removable = true

# SMBUS_FPGA2_TO_CEME
[[config.i2c.devices]]
bus = "front"
mux = 2
segment = 2
address = 0b1010_000
device = "at24csw080"
description = "U.2 Sharkfin E VPD"
name = "sharkfin_e_vpd"
refdes = "J204"
removable = true

[[config.i2c.devices]]
bus = "front"
mux = 2
segment = 2
address = 0b0111_000
device = "max5970"
description = "U.2 Sharkfin E hot swap controller"
power = { rails = [ "V12_U2E_A0", "V3P3_U2E_A0" ], pmbus = false }
sensors = { voltage = 2, current = 2 }
name = "sharkfin_e_hsc"
refdes = "J204"
removable = true

[[config.i2c.devices]]
bus = "front"
mux = 2
segment = 2
address = 0b110_1010
device = "nvme_bmc"
description = "U.2 E NVMe Basic Management Control"
sensors = { temperature = 1 }
name = "U2_N4"
refdes = "J204"
removable = true

# SMBUS_FPGA2_TO_CEMF
[[config.i2c.devices]]
bus = "front"
mux = 2
segment = 3
address = 0b1010_000
device = "at24csw080"
description = "U.2 Sharkfin F VPD"
name = "sharkfin_f_vpd"
refdes = "J205"
removable = true

[[config.i2c.devices]]
bus = "front"
mux = 2
segment = 3
address = 0b0111_000
device = "max5970"
description = "U.2 Sharkfin F hot swap controller"
power = { rails = [ "V12_U2F_A0", "V3P3_U2F_A0" ], pmbus = false }
sensors = { voltage = 2, current = 2 }
name = "sharkfin_f_hsc"
refdes = "J205"
removable = true

[[config.i2c.devices]]
bus = "front"
mux = 2
segment = 3
address = 0b110_1010
device = "nvme_bmc"
description = "U.2 F NVMe Basic Management Control"
sensors = { temperature = 1 }
name = "U2_N5"
refdes = "J205"
removable = true


# SMBUS_FPGA2_TO_CEMG
[[config.i2c.devices]]
bus = "front"
mux = 3
segment = 3
address = 0b1010_000
device = "at24csw080"
description = "U.2 Sharkfin G VPD"
name = "sharkfin_g_vpd"
refdes = "J206"
removable = true

[[config.i2c.devices]]
bus = "front"
mux = 3
segment = 3
address = 0b0111_000
device = "max5970"
description = "U.2 Sharkfin G hot swap controller"
power = { rails = [ "V12_U2G_A0", "V3P3_U2G_A0" ], pmbus = false }
sensors = { voltage = 2, current = 2 }
name = "sharkfin_g_hsc"
refdes = "J206"
removable = true

[[config.i2c.devices]]
bus = "front"
mux = 3
segment = 3
address = 0b110_1010
device = "nvme_bmc"
description = "U.2 G NVMe Basic Management Control"
sensors = { temperature = 1 }
name = "U2_N6"
refdes = "J206"
removable = true

# Note that we skip the remaining two slots on (virtual) mux 3, which are
# I2C_FPGA2_TO_MCIO1 and I2C_FPGA2_TO_MCIO2


# SMBUS_FPGA2_TO_CEMH
[[config.i2c.devices]]
bus = "front"
mux = 4
segment = 1
address = 0b1010_000
device = "at24csw080"
description = "U.2 Sharkfin H VPD"
name = "sharkfin_h_vpd"
refdes = "J207"
removable = true

[[config.i2c.devices]]
bus = "front"
mux = 4
segment = 1
address = 0b0111_000
device = "max5970"
description = "U.2 Sharkfin H hot swap controller"
power = { rails = [ "V12_U2H_A0", "V3P3_U2H_A0" ], pmbus = false }
sensors = { voltage = 2, current = 2 }
name = "sharkfin_h_hsc"
refdes = "J207"
removable = true

[[config.i2c.devices]]
bus = "front"
mux = 4
segment = 1
address = 0b110_1010
device = "nvme_bmc"
description = "U.2 H NVMe Basic Management Control"
sensors = { temperature = 1 }
name = "U2_N7"
refdes = "J207"
removable = true

# SMBUS_FPGA2_TO_CEMI
[[config.i2c.devices]]
bus = "front"
mux = 4
segment = 2
address = 0b1010_000
device = "at24csw080"
description = "U.2 Sharkfin I VPD"
name = "sharkfin_i_vpd"
refdes = "J208"
removable = true

[[config.i2c.devices]]
bus = "front"
mux = 4
segment = 2
address = 0b0111_000
device = "max5970"
description = "U.2 Sharkfin I hot swap controller"
power = { rails = [ "V12_U2I_A0", "V3P3_U2I_A0" ], pmbus = false }
sensors = { voltage = 2, current = 2 }
name = "sharkfin_i_hsc"
refdes = "J208"
removable = true

[[config.i2c.devices]]
bus = "front"
mux = 4
segment = 2
address = 0b110_1010
device = "nvme_bmc"
description = "U.2 I NVMe Basic Management Control"
sensors = { temperature = 1 }
name = "U2_N8"
refdes = "J208"
removable = true

# SMBUS_FPGA2_TO_CEMJ
[[config.i2c.devices]]
bus = "front"
mux = 4
segment = 3
address = 0b1010_000
device = "at24csw080"
description = "U.2 Sharkfin J VPD"
name = "sharkfin_j_vpd"
refdes = "J209"
removable = true

[[config.i2c.devices]]
bus = "front"
mux = 4
segment = 3
address = 0b0111_000
device = "max5970"
description = "U.2 Sharkfin J hot swap controller"
power = { rails = [ "V12_U2J_A0", "V3P3_U2J_A0" ], pmbus = false }
sensors = { voltage = 2, current = 2 }
name = "sharkfin_j_hsc"
refdes = "J209"
removable = true

[[config.i2c.devices]]
bus = "front"
mux = 4
segment = 3
address = 0b110_1010
device = "nvme_bmc"
description = "U.2 J NVMe Basic Management Control"
sensors = { temperature = 1 }
name = "U2_N9"
refdes = "J209"
removable = true
# you are now leaving the sharkfin zone

# SMBUS_FPGA2_TO_FRONT
[[config.i2c.devices]]
bus = "front"
mux = 5
segment = 1
address = 0x48
device = "tmp117"
name = "Southwest"
description = "Southwest temperature sensor"
sensors = { temperature = 1 }
removable = true
refdes = "J44"

[[config.i2c.devices]]
bus = "front"
mux = 5
segment = 1
address = 0x49
device = "tmp117"
name = "South"
description = "South temperature sensor"
sensors = { temperature = 1 }
removable = true
refdes = "J45"

[[config.i2c.devices]]
bus = "front"
mux = 5
segment = 1
address = 0x4a
device = "tmp117"
name = "Southeast"
description = "Southeast temperature sensor"
sensors = { temperature = 1 }
removable = true
refdes = "J46"

################################################################################

# The `main` bus is managed by FPGA1, which impersonates a set of muxes
# The connection between SP and FPGA is I2C_SP_TO_FPGA1
[[config.i2c.devices]]
bus = "main"
address = 0x70
device = "pca9545"
description = "Main FPGA virtual mux 1"
refdes = "U27_1"

[[config.i2c.devices]]
bus = "main"
address = 0x71
device = "pca9545"
description = "Main FPGA virtual mux 2"
refdes = "U27_2"

[[config.i2c.devices]]
bus = "main"
address = 0x72
device = "pca9545"
description = "Main FPGA virtual mux 3"
refdes = "U27_3"

# SMBUS_FPGA1_TO_M2A
[[config.i2c.devices]]
bus = "main"
mux = 1
segment = 1
address = 0b110_1010
device = "nvme_bmc"
description = "M.2 A NVMe Basic Management Command"
name = "M2_A"
sensors = { temperature = 1 }
removable = true

# SMBUS_FPGA1_TO_M2B
[[config.i2c.devices]]
bus = "main"
mux = 1
segment = 2
address = 0b110_1010
device = "nvme_bmc"
description = "M.2 B NVMe Basic Management Command"
name = "M2_B"
sensors = { temperature = 1 }
removable = true

[[config.i2c.devices]]
bus = "main"
mux = 2
segment = 1
address = 0x3c
device = "sbrmi"
name = "RMI"
description = "CPU via SB-RMI"

[[config.i2c.devices]]
bus = "main"
mux = 2
segment = 1
address = 0x4c
device = "sbtsi"
name = "CPU"
description = "CPU temperature sensor"
sensors = { temperature = 1 }

# Mux 2, segment 2 is SEC_SP5_TO_FPGA1

# I2C_FPGA1_TO_FAN_VPD
[[config.i2c.devices]]
bus = "main"
mux = 3
segment = 1
address = 0b1010_000
device = "at24csw080"
description = "Fan VPD"
refdes = "J34"
name = "fan_vpd"
removable = true

# SMBUS_FPGA1_TO_NIC_THERM
[[config.i2c.devices]]
bus = "main"
mux = 3
segment = 2
address = 0x4c
device = "tmp451"
name = "t6"
sensors = { temperature = 1 }
description = "T6 temperature sensor"
refdes = "U53"

# XXX DIMM temperature sensors are on this bus, proxied by the FPGA

################################################################################
# mid bus, on SMBUS_SP_TO_MID_SMCLK_A2 and SMBUS_SP_TO_MID_SMDAT_A2
[[config.i2c.devices]]
bus = "mid"
address = 0x24
device = "tps546b24a"
description = "A2 3.3V rail"
power = { rails = [ "V3P3_SP_A2" ] }
sensors = { temperature = 1, voltage = 1, current = 1 }
refdes = "U82"
name = "v3p3_sp_a2"

[[config.i2c.devices]]
bus = "mid"
address = 0x27
device = "tps546b24a"
description = "A2 5V rail"
power = { rails = [ "V5_SYS_A2" ] }
sensors = { temperature = 1, voltage = 1, current = 1 }
refdes = "U83"
name = "v5p0_sys_a2"

[[config.i2c.devices]]
bus = "mid"
address = 0x29
device = "tps546b24a"
description = "A2 1.8V rail"
power = { rails = [ "V1P8_SYS_A2" ] }
sensors = { temperature = 1, voltage = 1, current = 1 }
refdes = "U81"
name = "v1p8_sys_a2"

[[config.i2c.devices]]
bus = "mid"
address = 0x3a
device = "max5970"
name = "m2"
description = "M.2 hot plug controller"
power = { rails = [ "V3P3_M2A_A0HP", "V3P3_M2B_A0HP" ], pmbus = false }
sensors = { voltage = 2, current = 2 }
refdes = "U15"

[[config.i2c.devices]]
bus = "mid"
address = 0x54
device = "ltc4282"
name = "mcio"
description = "12V MCIO hot plug controller"
power = { rails = ["V12_MCIO_A0HP"], pmbus = false }
sensors = { voltage = 1, current = 1 }
refdes = "U16"

[[config.i2c.devices]]
bus = "mid"
address = 0x56
device = "ltc4282"
name = "dimm_hsc_ghijkl"
description = "DIMM GHIJKL hot plug controller"
power = { rails = ["V12_DDR5_GHIJKL_A0"], pmbus = false }
sensors = { voltage = 1, current = 1 }
refdes = "U42"

[[config.i2c.devices]]
bus = "mid"
address = 0x55
device = "ltc4282"
name = "dimm_hsc_abcdef"
description = "DIMM ABCDEF hot plug controller"
power = { rails = ["V12_DDR5_ABCDEF_A0"], pmbus = false }
sensors = { voltage = 1, current = 1 }
refdes = "U127"

[[config.i2c.devices]]
bus = "mid"
address = 0x75
device = "raa229620a"
description = "South power controller (Core 0, SOC)"
power.rails = [ "VDDCR_CPU0_A0", "VDDCR_SOC_A0" ]
power.phases = [ [ 0, 1, 2, 3, 4, 5, 6, 7 ], [ 8, 9, 10, 11 ] ]
sensors = { temperature = 2, power = 2, voltage = 2, current = 2 }
refdes = "U90"

[[config.i2c.devices]]
bus = "mid"
address = 0x76
device = "raa229620a"
description = "North power controller (Core 1, VDDIO)"
power.rails = [ "VDDCR_CPU1_A0", "VDDIO_SP5_A0" ]
power.phases = [ [ 0, 1, 2, 3, 4, 5, 6, 7 ], [ 8, 9, 10, 11 ] ]
sensors = { temperature = 2, power = 2, voltage = 2, current = 2 }
refdes = "U103"

[[config.i2c.devices]]
bus = "mid"
address = 0x5c
device = "isl68224"
description = "SP5 power controller (V1P1, V1P8, V3P3)"
power.rails = [ "V1P1_SP5_A0", "V1P8_SP5_A1", "V3P3_SP5_A1" ]
power.phases = [ [ 0, 1, 2 ], [ 3 ], [ 4 ] ]
sensors = { voltage = 3, current = 3 } # XXX add temperature sensors?
refdes = "U116"

################################################################################

[[config.i2c.devices]]
bus = "rear"
address = 0x39
device = "max5970"
description = "NIC hot swap"
power = { rails = [ "V12P0_NIC_A0HP", "V5P0_NIC_A0HP" ], pmbus = false }
sensors = { voltage = 2, current = 2 }
refdes = "U54"

[[config.i2c.devices]]
bus = "rear"
address = 0x25
device = "tps546b24a"
description = "T6 power controller"
power = { rails = [ "V0P96_NIC_VDD_A0HP" ] }
sensors = { temperature = 1, voltage = 1, current = 1 }
refdes = "U123"
name = "v0p96_nic"

[[config.i2c.devices]]
bus = "rear"
address = 0x48
device = "tmp117"
name = "Northwest"
description = "Northwest temperature sensor"
sensors = { temperature = 1 }
removable = true
refdes = "J47"

[[config.i2c.devices]]
bus = "rear"
address = 0x49
device = "tmp117"
name = "North"
description = "North temperature sensor"
sensors = { temperature = 1 }
removable = true
refdes = "J48"

[[config.i2c.devices]]
bus = "rear"
address = 0x4a
device = "tmp117"
name = "Northeast"
description = "Northeast temperature sensor"
sensors = { temperature = 1 }
removable = true
refdes = "J49"

[[config.i2c.devices]]
bus = "rear"
address = 0x20
device = "max31790"
description = "Fan controller"
sensors = { speed = 6, names = [
    "Southeast", "Northeast", "South", "North", "Southwest", "Northwest"
] }
refdes = "U58"

[[config.i2c.devices]]
bus = "rear"
address = 0x67
device = "bmr491"
name = "IBC"
description = "Intermediate bus converter"
power = { rails = [ "V12_SYS_A2" ] }
sensors = { temperature = 1, power = 1, voltage = 1, current = 1 }
refdes = "U80"

[[config.i2c.devices]]
bus = "rear"
address = 0b1010_000
device = "at24csw080"
name = "local_vpd"
description = "Cosmo VPD"
refdes = "U32"

# The `rear` bus also spans the isolation barrier to the 54V zone.  On the other
# side of the isolation barrier, data is split between a shared SDAI line
# (SMBUS_SP_TO_REAR_SMDAT_ISO) and per-HSC SDAO lines.

# SMBUS_SP_TO_REAR_SMDAT_ISO
# SMBUS_FAN_EAST_HSC_TO_SP_SMDAT_ISO
[[config.i2c.devices]]
bus = "rear"
address = 0x11
device = "lm5066i"
description = "Fan hot swap controller (east)"
power = { rails = [ "V54P5_FAN_EAST" ] }
sensors = { temperature = 1, voltage = 1, current = 1 }
refdes = "U71"

# SMBUS_SP_TO_REAR_SMDAT_ISO
# SMBUS_FAN_CENTRAL_HSC_TO_SP_SMDAT_ISO
[[config.i2c.devices]]
bus = "rear"
address = 0x12
device = "lm5066i"
description = "Fan hot swap controller (central)"
power = { rails = [ "V54P5_FAN_CENTRAL" ] }
sensors = { temperature = 1, voltage = 1, current = 1 }
refdes = "U72"

# SMBUS_SP_TO_REAR_SMDAT_ISO
# SMBUS_FAN_WEST_HSC_TO_SP_SMDAT_ISO
[[config.i2c.devices]]
bus = "rear"
address = 0x13
device = "lm5066i"
description = "Fan hot swap controller (west)"
power = { rails = [ "V54P5_FAN_WEST" ] }
sensors = { temperature = 1, voltage = 1, current = 1 }
refdes = "U73"

# SMBUS_SP_TO_REAR_SMDAT_ISO
# SMBUS_MAIN_HSC_TO_SP_SMDAT_ISO
[[config.i2c.devices]]
bus = "rear"
address = 0x14
device = "adm1272"
description = "Sled hot swap controller"
power = { rails = [ "V54P5_IBC_A3" ] }
sensors = { temperature = 1, voltage = 1, current = 1 }
refdes = "U79"

[[config.sensor.devices]]
name = "A_TS0"
device = "dimm"
description = "DIMM A, sensor 0"
sensors.temperature = 1

[[config.sensor.devices]]
name = "A_TS1"
device = "dimm"
description = "DIMM A, sensor 1"
sensors.temperature = 1


[[config.sensor.devices]]
name = "B_TS0"
device = "dimm"
description = "DIMM B, sensor 0"
sensors.temperature = 1

[[config.sensor.devices]]
name = "B_TS1"
device = "dimm"
description = "DIMM B, sensor 1"
sensors.temperature = 1

[[config.sensor.devices]]
name = "C_TS0"
device = "dimm"
description = "DIMM C, sensor 0"
sensors.temperature = 1

[[config.sensor.devices]]
name = "C_TS1"
device = "dimm"
description = "DIMM C, sensor 1"
sensors.temperature = 1

[[config.sensor.devices]]
name = "D_TS0"
device = "dimm"
description = "DIMM D, sensor 0"
sensors.temperature = 1

[[config.sensor.devices]]
name = "D_TS1"
device = "dimm"
description = "DIMM D, sensor 1"
sensors.temperature = 1

[[config.sensor.devices]]
name = "E_TS0"
device = "dimm"
description = "DIMM E, sensor 0"
sensors.temperature = 1

[[config.sensor.devices]]
name = "E_TS1"
device = "dimm"
description = "DIMM E, sensor 1"
sensors.temperature = 1

[[config.sensor.devices]]
name = "F_TS0"
device = "dimm"
description = "DIMM F, sensor 0"
sensors.temperature = 1

[[config.sensor.devices]]
name = "F_TS1"
device = "dimm"
description = "DIMM F, sensor 1"
sensors.temperature = 1

[[config.sensor.devices]]
name = "G_TS0"
device = "dimm"
description = "DIMM G, sensor 0"
sensors.temperature = 1

[[config.sensor.devices]]
name = "G_TS1"
device = "dimm"
description = "DIMM G, sensor 1"
sensors.temperature = 1

[[config.sensor.devices]]
name = "H_TS0"
device = "dimm"
description = "DIMM H, sensor 0"
sensors.temperature = 1

[[config.sensor.devices]]
name = "H_TS1"
device = "dimm"
description = "DIMM H, sensor 1"
sensors.temperature = 1

[[config.sensor.devices]]
name = "I_TS0"
device = "dimm"
description = "DIMM I, sensor 0"
sensors.temperature = 1

[[config.sensor.devices]]
name = "I_TS1"
device = "dimm"
description = "DIMM I, sensor 1"
sensors.temperature = 1

[[config.sensor.devices]]
name = "J_TS0"
device = "dimm"
description = "DIMM J, sensor 0"
sensors.temperature = 1

[[config.sensor.devices]]
name = "J_TS1"
device = "dimm"
description = "DIMM J, sensor 1"
sensors.temperature = 1

[[config.sensor.devices]]
name = "K_TS0"
device = "dimm"
description = "DIMM K, sensor 0"
sensors.temperature = 1

[[config.sensor.devices]]
name = "K_TS1"
device = "dimm"
description = "DIMM K, sensor 1"
sensors.temperature = 1

[[config.sensor.devices]]
name = "L_TS0"
device = "dimm"
description = "DIMM L, sensor 0"
sensors.temperature = 1

[[config.sensor.devices]]
name = "L_TS1"
device = "dimm"
description = "DIMM L, sensor 1"
sensors.temperature = 1

################################################################################
[config.spi.spi2]
controller = 2

# SP_TO_FPGA1_CFG
# SP_TO_FPGA1_DAT
[config.spi.spi2.mux_options.port_b]
outputs = [
    {port = "B", pins = [13, 15], af = 5},
]
input = {port = "B", pin = 14, af = 5}

[config.spi.spi2.devices.spartan7_fpga]
mux = "port_b"
cs = []
# no CS pin; we're using the SPI peripheral to send synchronized CLK + DATA

# SPI_SP_TO_KSZ8463_SCK
# SPI_SP_TO_KSZ8463_DAT
# SPI_KSZ8463_TO_SP_DAT
[config.spi.spi2.mux_options.port_i]
outputs = [
    {port = "I", pins = [1, 3], af = 5},
]
input = {port = "I", pin = 2, af = 5}

[config.spi.spi2.devices.ksz8463]
mux = "port_i"
cs = [{port = "I", pin = 0}] # SPI_SP_TO_KSZ8463_CS_L

################################################################################
# SPI3 goes through a mux controlled by the main FPGA (FPGA1), and can talk to
# either the front FPGA (FPGA2) or the Ignition flash chip
[config.spi.spi3]
controller = 3

# SPI_SP_TO_SP_MUX_SCK (PC10)
# SPI_SP_TO_SP_MUX_DAT (PB5)
# SPI_SP_MUX_TO_SP_DAT (PC11)
[config.spi.spi3.mux_options.port_c]
outputs = [
    { port = "C", pins = [10], af = 6},
    { port = "B", pins = [5], af = 7},
]
input = {port = "C", pin = 11, af = 6}

[config.spi.spi3.devices.mux]
mux = "port_c"
cs = [{port = "A", pin = 15}] # SPI_SP_TO_SP_MUX_CS_L

################################################################################

[config.spi.spi5]
controller = 5

# SPI_SP_TO_ROT_DAT (PJ10)
# SPI_ROT_TO_SP_DAT (PJ11)
# SPI_SP_TO_ROT_SCK (PK0)
[config.spi.spi5.mux_options.port_j]
outputs = [
    {port = "J", pins = [10], af = 5},
    {port = "K", pins = [0], af = 5},
]
input = {port = "J", pin = 11, af = 5}

# SPI_SP_TO_ROT_CL_L (PK1)
[config.spi.spi5.devices.rot]
mux = "port_j"
cs = [{port = "K", pin = 1}]
clock_divider = "DIV256"

################################################################################

# VLAN configuration
[config.net.vlans.sidecar1]
vid = 0x301
trusted = true
port = 1

[config.net.vlans.sidecar2]
vid = 0x302
trusted = true
port = 2

# UDP ports in sockets below are assigned in oxidecomputer/oana

[config.net.sockets.echo]
kind = "udp"
owner = {name = "udpecho", notification = "socket"}
port = 7
tx = { packets = 3, bytes = 1024 }
rx = { packets = 3, bytes = 1024 }

[config.net.sockets.broadcast]
kind = "udp"
owner = {name = "udpbroadcast", notification = "socket"}
port = 997
tx = { packets = 3, bytes = 1024 }
rx = { packets = 3, bytes = 1024 }

[config.net.sockets.control_plane_agent]
kind = "udp"
owner = {name = "control_plane_agent", notification = "socket"}
port = 11111
tx = { packets = 3, bytes = 2048 }
rx = { packets = 3, bytes = 2048 }

[config.net.sockets.dump_agent]
kind = "udp"
owner = {name = "dump_agent", notification = "socket"}
port = 11113
tx = { packets = 3, bytes = 1024 }
rx = { packets = 3, bytes = 1024 }

[config.net.sockets.ereport]
kind = "udp"
owner = {name = "snitch", notification = "socket"}
port = 57005
tx = { packets = 3, bytes = 1024 }
# v0 ereport requests are always 35B, so just make the buffer exactly
# that size...
rx = { packets = 3, bytes = 35 }

[config.sprot]
# ROT_IRQ (af=0 for GPIO, af=15 when EXTI is implemneted)
rot_irq = { port = "F", pin = 2, af = 0} # XXX can we use EXTI now?

[config.auxflash]
memory-size = 33_554_432 # 256 Mib / 32 MiB
slot-count = 16 # 2 MiB slots

[[auxflash.blobs]]
file = "drv/spartan7-loader/cosmo-seq/cosmo_seq.bz2"
unzip = "bz2"
compress = true
tag = "SPA7"

[[auxflash.blobs]]
file = "drv/cosmo-seq-server/cosmo-hp/cosmo_hp.bz2"
unzip = "bz2"
compress = true
tag = "ICE4"<|MERGE_RESOLUTION|>--- conflicted
+++ resolved
@@ -358,7 +358,6 @@
 notifications = ["socket"]
 features = ["net", "vlan"]
 
-<<<<<<< HEAD
 [tasks.snitch]
 name = "task-snitch"
 # The snitch should have a priority immediately below that of the net task,
@@ -370,16 +369,6 @@
 features = ["vlan"]
 notifications = ["socket"]
 
-[tasks.sbrmi]
-name = "drv-sbrmi"
-priority = 4
-max-sizes = {flash = 8192, ram = 2048 }
-start = true
-task-slots = ["i2c_driver"]
-stacksize = 800
-
-=======
->>>>>>> 55baabcf
 [tasks.spd]
 name = "task-cosmo-spd"
 priority = 7
