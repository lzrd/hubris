// This Source Code Form is subject to the terms of the Mozilla Public
// License, v. 2.0. If a copy of the MPL was not distributed with this
// file, You can obtain one at https://mozilla.org/MPL/2.0/.

//! Dump Agent

#![no_std]
#![no_main]

use dump_agent_api::*;
use idol_runtime::RequestError;
use static_assertions::const_assert;
use task_jefe_api::Jefe;
use userlib::*;

#[cfg(feature = "net")]
mod udp;

//
// Our DUMP_READ_SIZE must be an even power of 2 -- and practically speaking
// cannot be more than 1K
//
const_assert!(DUMP_READ_SIZE & (DUMP_READ_SIZE - 1) == 0);
const_assert!(DUMP_READ_SIZE <= 1024);

struct ServerImpl {
    jefe: Jefe,
    #[cfg(feature = "net")]
    net: task_net_api::Net,
}

#[cfg(not(feature = "no-rot"))]
task_slot!(SPROT, sprot);

task_slot!(JEFE, jefe);

impl ServerImpl {
    fn initialize(&self) -> Result<(), DumpAgentError> {
        self.jefe.reinitialize_dump_areas()
    }

    fn dump_area(&self, index: u8) -> Result<DumpArea, DumpAgentError> {
        self.jefe.get_dump_area(index)
    }

    fn claim_dump_area(&self) -> Result<DumpArea, DumpAgentError> {
        self.jefe.claim_dump_area()
    }

    fn add_dump_segment(
        &mut self,
        addr: u32,
        length: u32,
    ) -> Result<(), DumpAgentError> {
        if addr & 0b11 != 0 {
            return Err(DumpAgentError::UnalignedSegmentAddress.into());
        }

        if (length as usize) & 0b11 != 0 {
            return Err(DumpAgentError::UnalignedSegmentLength.into());
        }

        let area = self.dump_area(0)?;

        //
        // If we haven't already claimed this area for purposes of dumping the
        // entire system, we need to do so first. Claiming this area for
        // [`DumpContents::WholeSystem`] will claim all dump areas or fail if
        // any are unavailable.  (If we have already claimed this area, then
        // we are here because we are adding a subsequent segment to dump.)
        //
        if area.contents != humpty::DumpContents::WholeSystem {
            self.claim_dump_area()?;
        }

        humpty::add_dump_segment_header(
            area.address,
            addr,
            length,
            |addr, buf, _| unsafe { humpty::from_mem(addr, buf) },
            |addr, buf| unsafe { humpty::to_mem(addr, buf) },
        )
        .map_err(|_| DumpAgentError::BadSegmentAdd)
    }

    fn read_dump(
        &mut self,
        index: u8,
        offset: u32,
    ) -> Result<[u8; DUMP_READ_SIZE], DumpAgentError> {
        let mut rval = [0u8; DUMP_READ_SIZE];

        if offset & ((rval.len() as u32) - 1) != 0 {
            return Err(DumpAgentError::UnalignedOffset);
        }

        let area = self.dump_area(index)?;

        let written = unsafe {
            let header = area.address as *mut DumpAreaHeader;
            core::ptr::read_volatile(header).written
        };

        if written > offset {
            let to_read = written - offset;
            let base = area.address as *const u8;
            let base = unsafe { base.add(offset as usize) };

            for i in 0..usize::min(to_read as usize, DUMP_READ_SIZE) {
                rval[i] = unsafe { core::ptr::read_volatile(base.add(i)) };
            }

            Ok(rval)
        } else {
            Err(DumpAgentError::BadOffset)
        }
    }

    #[cfg(not(feature = "no-rot"))]
<<<<<<< HEAD
    fn take_dump(
        &mut self,
        _msg: &RecvMessage,
    ) -> Result<(), RequestError<DumpAgentError>> {
        use dumper_api::DumperError;

=======
    fn take_dump(&mut self) -> Result<(), DumpAgentError> {
>>>>>>> 4d6a3a50
        let sprot = drv_sprot_api::SpRot::from(SPROT.get_task_id());
        let mut buf = [0u8; 4];

        let area = self.dump_area(0)?;

        if area.contents != humpty::DumpContents::WholeSystem {
            return Err(DumpAgentError::UnclaimedDumpArea);
        }

        match sprot.send_recv(
            drv_sprot_api::MsgType::DumpReq,
            &area.address.to_le_bytes(),
            &mut buf,
        ) {
            Err(_) => Err(DumpAgentError::DumpMessageFailed.into()),
            Ok(result) => {
                let response = drv_sprot_api::MsgType::from_u8(result.msgtype);

                if response != Some(drv_sprot_api::MsgType::DumpRsp) {
                    Err(DumpAgentError::BadDumpResponse.into())
                } else {
                    let val = u32::from_le_bytes(buf);

                    //
                    // A dump response value of 0 denotes success -- anything
                    // else denotes a failure, and we want to decode and
                    // translate the error condition if we can.
                    //
                    if val == 0 {
                        Ok(())
                    } else if let Some(err) = DumperError::from_u32(val) {
                        Err(DumpAgentError::from(err).into())
                    } else {
                        Err(DumpAgentError::DumpFailedUnknownError.into())
                    }
                }
            }
        }
    }

    #[cfg(feature = "no-rot")]
    fn take_dump(&mut self) -> Result<(), DumpAgentError> {
        Err(DumpAgentError::NotSupported)
    }
}

#[cfg(feature = "net")]
impl idol_runtime::NotificationHandler for ServerImpl {
    fn current_notification_mask(&self) -> u32 {
        notifications::SOCKET_MASK
    }
    fn handle_notification(&mut self, bits: u32) {
        if (bits & notifications::SOCKET_MASK) != 0 {
            // Nothing to do here; we'll handle it in the main loop
        }
    }
}

impl idl::InOrderDumpAgentImpl for ServerImpl {
    fn get_dump_area(
        &mut self,
        _msg: &RecvMessage,
        index: u8,
    ) -> Result<DumpArea, RequestError<DumpAgentError>> {
        self.dump_area(index).map_err(|e| e.into())
    }

    fn initialize_dump(
        &mut self,
        _msg: &RecvMessage,
    ) -> Result<(), RequestError<DumpAgentError>> {
        self.initialize().map_err(|e| e.into())
    }

    fn add_dump_segment(
        &mut self,
        _msg: &RecvMessage,
        address: u32,
        length: u32,
    ) -> Result<(), RequestError<DumpAgentError>> {
        self.add_dump_segment(address, length).map_err(|e| e.into())
    }

    fn take_dump(
        &mut self,
        _msg: &RecvMessage,
    ) -> Result<(), RequestError<DumpAgentError>> {
        self.take_dump().map_err(|e| e.into())
    }

    //
    // We return a buffer of fixed size here instead of taking a lease
    // because we want/need this to work with consumers who are not
    // lease aware (specifically, udprpc and hiffy).
    //
    fn read_dump(
        &mut self,
        _msg: &RecvMessage,
        index: u8,
        offset: u32,
    ) -> Result<[u8; DUMP_READ_SIZE], RequestError<DumpAgentError>> {
        self.read_dump(index, offset).map_err(|e| e.into())
    }
}

#[export_name = "main"]
fn main() -> ! {
    let mut buffer = [0; idl::INCOMING_SIZE];

    #[cfg(feature = "net")]
    {
        task_slot!(NET, net);
        let (rx_data_buf, tx_data_buf) = udp::claim_statics();
        let mut server = ServerImpl {
            jefe: Jefe::from(JEFE.get_task_id()),
            net: task_net_api::Net::from(NET.get_task_id()),
        };

        loop {
            server.check_net(
                rx_data_buf.as_mut_slice(),
                tx_data_buf.as_mut_slice(),
            );
            idol_runtime::dispatch_n(&mut buffer, &mut server);
        }
    }

    #[cfg(not(feature = "net"))]
    {
        let mut server = ServerImpl {
            jefe: Jefe::from(JEFE.get_task_id()),
        };
        loop {
            idol_runtime::dispatch(&mut buffer, &mut server);
        }
    }
}

////////////////////////////////////////////////////////////////////////////////

mod idl {
    use super::*;

    include!(concat!(env!("OUT_DIR"), "/server_stub.rs"));
}

include!(concat!(env!("OUT_DIR"), "/notifications.rs"));<|MERGE_RESOLUTION|>--- conflicted
+++ resolved
@@ -117,16 +117,9 @@
     }
 
     #[cfg(not(feature = "no-rot"))]
-<<<<<<< HEAD
-    fn take_dump(
-        &mut self,
-        _msg: &RecvMessage,
-    ) -> Result<(), RequestError<DumpAgentError>> {
+    fn take_dump(&mut self) -> Result<(), DumpAgentError> {
         use dumper_api::DumperError;
 
-=======
-    fn take_dump(&mut self) -> Result<(), DumpAgentError> {
->>>>>>> 4d6a3a50
         let sprot = drv_sprot_api::SpRot::from(SPROT.get_task_id());
         let mut buf = [0u8; 4];
 
